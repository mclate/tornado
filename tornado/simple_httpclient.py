#!/usr/bin/env python
from __future__ import absolute_import, division, with_statement

from tornado.escape import utf8, _unicode, native_str
from tornado.httpclient import HTTPRequest, HTTPResponse, HTTPError, AsyncHTTPClient, main
from tornado.httputil import HTTPHeaders
from tornado.iostream import IOStream, SSLIOStream
from tornado.log import gen_log
from tornado import stack_context
from tornado.util import b, GzipDecompressor

import base64
import collections
import contextlib
import copy
import functools
import os.path
import re
import socket
import sys
import time
import urlparse

try:
    from io import BytesIO  # python 3
except ImportError:
    from cStringIO import StringIO as BytesIO  # python 2

try:
    import ssl  # python 2.6+
except ImportError:
    ssl = None

_DEFAULT_CA_CERTS = os.path.dirname(__file__) + '/ca-certificates.crt'


class SimpleAsyncHTTPClient(AsyncHTTPClient):
    """Non-blocking HTTP client with no external dependencies.

    This class implements an HTTP 1.1 client on top of Tornado's IOStreams.
    It does not currently implement all applicable parts of the HTTP
    specification, but it does enough to work with major web service APIs
    (mostly tested against the Twitter API so far).

    This class has not been tested extensively in production and
    should be considered somewhat experimental as of the release of
    tornado 1.2.  It is intended to become the default AsyncHTTPClient
    implementation in a future release.  It may either be used
    directly, or to facilitate testing of this class with an existing
    application, setting the environment variable
    USE_SIMPLE_HTTPCLIENT=1 will cause this class to transparently
    replace tornado.httpclient.AsyncHTTPClient.

    Some features found in the curl-based AsyncHTTPClient are not yet
    supported.  In particular, proxies are not supported, connections
    are not reused, and callers cannot select the network interface to be
    used.

    Python 2.6 or higher is required for HTTPS support.  Users of Python 2.5
    should use the curl-based AsyncHTTPClient if HTTPS support is required.

    """
    def initialize(self, io_loop=None, max_clients=10,
                   hostname_mapping=None, max_buffer_size=104857600):
        """Creates a AsyncHTTPClient.

        Only a single AsyncHTTPClient instance exists per IOLoop
        in order to provide limitations on the number of pending connections.
        force_instance=True may be used to suppress this behavior.

        max_clients is the number of concurrent requests that can be
        in progress.  Note that this arguments are only used when the
        client is first created, and will be ignored when an existing
        client is reused.

        hostname_mapping is a dictionary mapping hostnames to IP addresses.
        It can be used to make local DNS changes when modifying system-wide
        settings like /etc/hosts is not possible or desirable (e.g. in
        unittests).

        max_buffer_size is the number of bytes that can be read by IOStream. It
        defaults to 100mb.
        """
        self.io_loop = io_loop
        self.max_clients = max_clients
        self.queue = collections.deque()
        self.active = {}
        self.hostname_mapping = hostname_mapping
        self.max_buffer_size = max_buffer_size

    def fetch(self, request, callback, **kwargs):
        if not isinstance(request, HTTPRequest):
            request = HTTPRequest(url=request, **kwargs)
        # We're going to modify this (to add Host, Accept-Encoding, etc),
        # so make sure we don't modify the caller's object.  This is also
        # where normal dicts get converted to HTTPHeaders objects.
        request.headers = HTTPHeaders(request.headers)
        callback = stack_context.wrap(callback)
        self.queue.append((request, callback))
        self._process_queue()
        if self.queue:
            gen_log.debug("max_clients limit reached, request queued. "
                          "%d active, %d queued requests." % (
                    len(self.active), len(self.queue)))

    def _process_queue(self):
        with stack_context.NullContext():
            while self.queue and len(self.active) < self.max_clients:
                request, callback = self.queue.popleft()
                key = object()
                self.active[key] = (request, callback)
                _HTTPConnection(self.io_loop, self, request,
                                functools.partial(self._release_fetch, key),
                                callback,
                                self.max_buffer_size)

    def _release_fetch(self, key):
        del self.active[key]
        self._process_queue()


class _HTTPConnection(object):
    _SUPPORTED_METHODS = set(["GET", "HEAD", "POST", "PUT", "DELETE", "PATCH", "OPTIONS"])

    def __init__(self, io_loop, client, request, release_callback,
                 final_callback, max_buffer_size):
        self.start_time = time.time()
        self.io_loop = io_loop
        self.client = client
        self.request = request
        self.release_callback = release_callback
        self.final_callback = final_callback
        self.code = None
        self.headers = None
        self.chunks = None
        self._decompressor = None
        # Timeout handle returned by IOLoop.add_timeout
        self._timeout = None
        with stack_context.StackContext(self.cleanup):
            parsed = urlparse.urlsplit(_unicode(self.request.url))
            if ssl is None and parsed.scheme == "https":
                raise ValueError("HTTPS requires either python2.6+ or "
                                 "curl_httpclient")
            if parsed.scheme not in ("http", "https"):
                raise ValueError("Unsupported url scheme: %s" %
                                 self.request.url)
            # urlsplit results have hostname and port results, but they
            # didn't support ipv6 literals until python 2.7.
            netloc = parsed.netloc
            if "@" in netloc:
                userpass, _, netloc = netloc.rpartition("@")
            match = re.match(r'^(.+):(\d+)$', netloc)
            if match:
                host = match.group(1)
                port = int(match.group(2))
            else:
                host = netloc
                port = 443 if parsed.scheme == "https" else 80
            if re.match(r'^\[.*\]$', host):
                # raw ipv6 addresses in urls are enclosed in brackets
                host = host[1:-1]
            parsed_hostname = host  # save final parsed host for _on_connect
            if self.client.hostname_mapping is not None:
                host = self.client.hostname_mapping.get(host, host)

            if request.allow_ipv6:
                af = socket.AF_UNSPEC
            else:
                # We only try the first IP we get from getaddrinfo,
                # so restrict to ipv4 by default.
                af = socket.AF_INET

            addrinfo = socket.getaddrinfo(host, port, af, socket.SOCK_STREAM,
                                          0, 0)
            af, socktype, proto, canonname, sockaddr = addrinfo[0]

            if parsed.scheme == "https":
                ssl_options = {}
                if request.validate_cert:
                    ssl_options["cert_reqs"] = ssl.CERT_REQUIRED
                if request.ca_certs is not None:
                    ssl_options["ca_certs"] = request.ca_certs
                else:
                    ssl_options["ca_certs"] = _DEFAULT_CA_CERTS
                if request.client_key is not None:
                    ssl_options["keyfile"] = request.client_key
                if request.client_cert is not None:
                    ssl_options["certfile"] = request.client_cert

                # SSL interoperability is tricky.  We want to disable
                # SSLv2 for security reasons; it wasn't disabled by default
                # until openssl 1.0.  The best way to do this is to use
                # the SSL_OP_NO_SSLv2, but that wasn't exposed to python
                # until 3.2.  Python 2.7 adds the ciphers argument, which
                # can also be used to disable SSLv2.  As a last resort
                # on python 2.6, we set ssl_version to SSLv3.  This is
                # more narrow than we'd like since it also breaks
                # compatibility with servers configured for TLSv1 only,
                # but nearly all servers support SSLv3:
                # http://blog.ivanristic.com/2011/09/ssl-survey-protocol-support.html
                if sys.version_info >= (2, 7):
                    ssl_options["ciphers"] = "DEFAULT:!SSLv2"
                else:
                    # This is really only necessary for pre-1.0 versions
                    # of openssl, but python 2.6 doesn't expose version
                    # information.
                    ssl_options["ssl_version"] = ssl.PROTOCOL_SSLv3

                self.stream = SSLIOStream(socket.socket(af, socktype, proto),
                                          io_loop=self.io_loop,
                                          ssl_options=ssl_options,
                                          max_buffer_size=max_buffer_size)
            else:
                self.stream = IOStream(socket.socket(af, socktype, proto),
                                       io_loop=self.io_loop,
                                       max_buffer_size=max_buffer_size)
            timeout = min(request.connect_timeout, request.request_timeout)
            if timeout:
                self._timeout = self.io_loop.add_timeout(
                    self.start_time + timeout,
                    stack_context.wrap(self._on_timeout))
            self.stream.set_close_callback(self._on_close)
            self.stream.connect(sockaddr,
                                functools.partial(self._on_connect, parsed,
                                                  parsed_hostname))

    def _on_timeout(self):
        self._timeout = None
        if self.final_callback is not None:
            raise HTTPError(599, "Timeout")

    def _on_connect(self, parsed, parsed_hostname):
        if self._timeout is not None:
            self.io_loop.remove_timeout(self._timeout)
            self._timeout = None
        if self.request.request_timeout:
            self._timeout = self.io_loop.add_timeout(
                self.start_time + self.request.request_timeout,
                stack_context.wrap(self._on_timeout))
        if (self.request.validate_cert and
            isinstance(self.stream, SSLIOStream)):
            match_hostname(self.stream.socket.getpeercert(),
                           # ipv6 addresses are broken (in
                           # parsed.hostname) until 2.7, here is
                           # correctly parsed value calculated in
                           # __init__
                           parsed_hostname)
        if (self.request.method not in self._SUPPORTED_METHODS and
            not self.request.allow_nonstandard_methods):
            raise KeyError("unknown method %s" % self.request.method)
        for key in ('network_interface',
                    'proxy_host', 'proxy_port',
                    'proxy_username', 'proxy_password'):
            if getattr(self.request, key, None):
                raise NotImplementedError('%s not supported' % key)
        if "Connection" not in self.request.headers:
            self.request.headers["Connection"] = "close"
        if "Host" not in self.request.headers:
            if '@' in parsed.netloc:
                self.request.headers["Host"] = parsed.netloc.rpartition('@')[-1]
            else:
                self.request.headers["Host"] = parsed.netloc
        username, password = None, None
        if parsed.username is not None:
            username, password = parsed.username, parsed.password
        elif self.request.auth_username is not None:
            username = self.request.auth_username
            password = self.request.auth_password or ''
        if username is not None:
            auth = utf8(username) + b(":") + utf8(password)
            self.request.headers["Authorization"] = (b("Basic ") +
                                                     base64.b64encode(auth))
        if self.request.user_agent:
            self.request.headers["User-Agent"] = self.request.user_agent
        if not self.request.allow_nonstandard_methods:
            if self.request.method in ("POST", "PATCH", "PUT"):
                assert self.request.body is not None
            else:
                assert self.request.body is None
        if self.request.body is not None:
            self.request.headers["Content-Length"] = str(len(
                    self.request.body))
        if (self.request.method == "POST" and
            "Content-Type" not in self.request.headers):
            self.request.headers["Content-Type"] = "application/x-www-form-urlencoded"
        if self.request.use_gzip:
            self.request.headers["Accept-Encoding"] = "gzip"
        req_path = ((parsed.path or '/') +
                (('?' + parsed.query) if parsed.query else ''))
        request_lines = [utf8("%s %s HTTP/1.1" % (self.request.method,
                                                  req_path))]
        for k, v in self.request.headers.get_all():
            line = utf8(k) + b(": ") + utf8(v)
            if b('\n') in line:
                raise ValueError('Newline in header: ' + repr(line))
            request_lines.append(line)
        self.stream.write(b("\r\n").join(request_lines) + b("\r\n\r\n"))
        if self.request.body is not None:
            self.stream.write(self.request.body)
        self.stream.read_until_regex(b("\r?\n\r?\n"), self._on_headers)

    def _release(self):
        if self.release_callback is not None:
            release_callback = self.release_callback
            self.release_callback = None
            release_callback()

    def _run_callback(self, response):
        self._release()
        if self.final_callback is not None:
            final_callback = self.final_callback
            self.final_callback = None
            final_callback(response)

    @contextlib.contextmanager
    def cleanup(self):
        try:
            yield
        except Exception, e:
            gen_log.warning("uncaught exception", exc_info=True)
            self._run_callback(HTTPResponse(self.request, 599, error=e,
                                request_time=time.time() - self.start_time,
                                ))
            if hasattr(self, "stream"):
                self.stream.close()

    def _on_close(self):
        if self.final_callback is not None:
            message = "Connection closed"
            if self.stream.error:
                message = str(self.stream.error)
            raise HTTPError(599, message)

    def _on_headers(self, data):
        data = native_str(data.decode("latin1"))
        first_line, _, header_data = data.partition("\n")
        match = re.match("HTTP/1.[01] ([0-9]+) ([^\r]*)", first_line)
        assert match
<<<<<<< HEAD
        self.code = int(match.group(1))
        self.reason = match.group(2)
=======
        code = int(match.group(1))
        if 100 <= code < 200:
            self.stream.read_until_regex(b("\r?\n\r?\n"), self._on_headers)
            return
        else:
            self.code = code

>>>>>>> d7f1bf05
        self.headers = HTTPHeaders.parse(header_data)

        if "Content-Length" in self.headers:
            if "," in self.headers["Content-Length"]:
                # Proxies sometimes cause Content-Length headers to get
                # duplicated.  If all the values are identical then we can
                # use them but if they differ it's an error.
                pieces = re.split(r',\s*', self.headers["Content-Length"])
                if any(i != pieces[0] for i in pieces):
                    raise ValueError("Multiple unequal Content-Lengths: %r" %
                                     self.headers["Content-Length"])
                self.headers["Content-Length"] = pieces[0]
            content_length = int(self.headers["Content-Length"])
        else:
            content_length = None

        if self.request.header_callback is not None:
            for k, v in self.headers.get_all():
                self.request.header_callback("%s: %s\r\n" % (k, v))

        if self.request.method == "HEAD":
            # HEAD requests never have content, even though they may have
            # content-length headers
            self._on_body(b(""))
            return
        if 100 <= self.code < 200 or self.code in (204, 304):
            # These response codes never have bodies
            # http://www.w3.org/Protocols/rfc2616/rfc2616-sec4.html#sec4.3
            if ("Transfer-Encoding" in self.headers or
                content_length not in (None, 0)):
                raise ValueError("Response with code %d should not have body" %
                                 self.code)
            self._on_body(b(""))
            return

        if (self.request.use_gzip and
            self.headers.get("Content-Encoding") == "gzip"):
            self._decompressor = GzipDecompressor()
        if self.headers.get("Transfer-Encoding") == "chunked":
            self.chunks = []
            self.stream.read_until(b("\r\n"), self._on_chunk_length)
        elif content_length is not None:
            self.stream.read_bytes(content_length, self._on_body)
        else:
            self.stream.read_until_close(self._on_body)

    def _on_body(self, data):
        if self._timeout is not None:
            self.io_loop.remove_timeout(self._timeout)
            self._timeout = None
        original_request = getattr(self.request, "original_request",
                                   self.request)
        if (self.request.follow_redirects and
            self.request.max_redirects > 0 and
            self.code in (301, 302, 303, 307)):
            new_request = copy.copy(self.request)
            new_request.url = urlparse.urljoin(self.request.url,
                                               self.headers["Location"])
            new_request.max_redirects -= 1
            del new_request.headers["Host"]
            # http://www.w3.org/Protocols/rfc2616/rfc2616-sec10.html#sec10.3.4
            # client SHOULD make a GET request
            if self.code == 303:
                new_request.method = "GET"
                new_request.body = None
                for h in ["Content-Length", "Content-Type",
                          "Content-Encoding", "Transfer-Encoding"]:
                    try:
                        del self.request.headers[h]
                    except KeyError:
                        pass
            new_request.original_request = original_request
            final_callback = self.final_callback
            self.final_callback = None
            self._release()
            self.client.fetch(new_request, final_callback)
            self.stream.close()
            return
        if self._decompressor:
            data = (self._decompressor.decompress(data) +
                    self._decompressor.flush())
        if self.request.streaming_callback:
            if self.chunks is None:
                # if chunks is not None, we already called streaming_callback
                # in _on_chunk_data
                self.request.streaming_callback(data)
            buffer = BytesIO()
        else:
            buffer = BytesIO(data)  # TODO: don't require one big string?
        response = HTTPResponse(original_request,
                                self.code, reason=self.reason,
                                headers=self.headers,
                                request_time=time.time() - self.start_time,
                                buffer=buffer,
                                effective_url=self.request.url)
        self._run_callback(response)
        self.stream.close()

    def _on_chunk_length(self, data):
        # TODO: "chunk extensions" http://tools.ietf.org/html/rfc2616#section-3.6.1
        length = int(data.strip(), 16)
        if length == 0:
            if self._decompressor is not None:
                tail = self._decompressor.flush()
                if tail:
                    # I believe the tail will always be empty (i.e.
                    # decompress will return all it can).  The purpose
                    # of the flush call is to detect errors such
                    # as truncated input.  But in case it ever returns
                    # anything, treat it as an extra chunk
                    if self.request.streaming_callback is not None:
                        self.request.streaming_callback(tail)
                    else:
                        self.chunks.append(tail)
                # all the data has been decompressed, so we don't need to
                # decompress again in _on_body
                self._decompressor = None
            self._on_body(b('').join(self.chunks))
        else:
            self.stream.read_bytes(length + 2,  # chunk ends with \r\n
                              self._on_chunk_data)

    def _on_chunk_data(self, data):
        assert data[-2:] == b("\r\n")
        chunk = data[:-2]
        if self._decompressor:
            chunk = self._decompressor.decompress(chunk)
        if self.request.streaming_callback is not None:
            self.request.streaming_callback(chunk)
        else:
            self.chunks.append(chunk)
        self.stream.read_until(b("\r\n"), self._on_chunk_length)


# match_hostname was added to the standard library ssl module in python 3.2.
# The following code was backported for older releases and copied from
# https://bitbucket.org/brandon/backports.ssl_match_hostname
class CertificateError(ValueError):
    pass


def _dnsname_to_pat(dn):
    pats = []
    for frag in dn.split(r'.'):
        if frag == '*':
            # When '*' is a fragment by itself, it matches a non-empty dotless
            # fragment.
            pats.append('[^.]+')
        else:
            # Otherwise, '*' matches any dotless fragment.
            frag = re.escape(frag)
            pats.append(frag.replace(r'\*', '[^.]*'))
    return re.compile(r'\A' + r'\.'.join(pats) + r'\Z', re.IGNORECASE)


def match_hostname(cert, hostname):
    """Verify that *cert* (in decoded format as returned by
    SSLSocket.getpeercert()) matches the *hostname*.  RFC 2818 rules
    are mostly followed, but IP addresses are not accepted for *hostname*.

    CertificateError is raised on failure. On success, the function
    returns nothing.
    """
    if not cert:
        raise ValueError("empty or no certificate")
    dnsnames = []
    san = cert.get('subjectAltName', ())
    for key, value in san:
        if key == 'DNS':
            if _dnsname_to_pat(value).match(hostname):
                return
            dnsnames.append(value)
    if not san:
        # The subject is only checked when subjectAltName is empty
        for sub in cert.get('subject', ()):
            for key, value in sub:
                # XXX according to RFC 2818, the most specific Common Name
                # must be used.
                if key == 'commonName':
                    if _dnsname_to_pat(value).match(hostname):
                        return
                    dnsnames.append(value)
    if len(dnsnames) > 1:
        raise CertificateError("hostname %r "
            "doesn't match either of %s"
            % (hostname, ', '.join(map(repr, dnsnames))))
    elif len(dnsnames) == 1:
        raise CertificateError("hostname %r "
            "doesn't match %r"
            % (hostname, dnsnames[0]))
    else:
        raise CertificateError("no appropriate commonName or "
            "subjectAltName fields were found")

if __name__ == "__main__":
    AsyncHTTPClient.configure(SimpleAsyncHTTPClient)
    main()<|MERGE_RESOLUTION|>--- conflicted
+++ resolved
@@ -336,18 +336,13 @@
         first_line, _, header_data = data.partition("\n")
         match = re.match("HTTP/1.[01] ([0-9]+) ([^\r]*)", first_line)
         assert match
-<<<<<<< HEAD
-        self.code = int(match.group(1))
-        self.reason = match.group(2)
-=======
         code = int(match.group(1))
         if 100 <= code < 200:
             self.stream.read_until_regex(b("\r?\n\r?\n"), self._on_headers)
             return
         else:
             self.code = code
-
->>>>>>> d7f1bf05
+            self.reason = match.group(2)
         self.headers = HTTPHeaders.parse(header_data)
 
         if "Content-Length" in self.headers:
